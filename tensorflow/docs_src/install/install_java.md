# Installing TensorFlow for Java

TensorFlow provides APIs for use in Java programs. These APIs are particularly
well-suited to loading models created in Python and executing them within a
Java application. This guide explains how to install
[TensorFlow for Java](https://www.tensorflow.org/api_docs/java/reference/org/tensorflow/package-summary)
and use it in a Java application.

Warning: The TensorFlow Java API is *not* covered by the TensorFlow
[API stability guarantees](https://www.tensorflow.org/programmers_guide/version_semantics).


## Supported Platforms

This guide explains how to install TensorFlow for Java.  Although these
instructions might also work on other variants, we have only tested
(and we only support) these instructions on machines meeting the
following requirements:

  * Ubuntu 16.04 or higher; 64-bit, x86
  * macOS 10.12.6 (Sierra) or higher
  * Windows 7 or higher; 64-bit, x86

The installation instructions for Android are in a separate
[Android TensorFlow Support page](https://www.tensorflow.org/code/tensorflow/contrib/android).
After installation, please see this
[complete example](https://www.tensorflow.org/code/tensorflow/examples/android)
of TensorFlow on Android.

## Using TensorFlow with a Maven project

If your project uses [Apache Maven](https://maven.apache.org), then add the
following to the project's `pom.xml` to use the TensorFlow Java APIs:

```xml
<dependency>
  <groupId>org.tensorflow</groupId>
  <artifactId>tensorflow</artifactId>
  <version>1.6.0-rc1</version>
</dependency>
```

That's all.

### Example

As an example, these steps will create a Maven project that uses TensorFlow:

  1. Create the project's `pom.xml`:


         <project>
             <modelVersion>4.0.0</modelVersion>
             <groupId>org.myorg</groupId>
             <artifactId>hellotf</artifactId>
             <version>1.0-SNAPSHOT</version>
             <properties>
               <exec.mainClass>HelloTF</exec.mainClass>
               <!-- The sample code requires at least JDK 1.7. -->
               <!-- The maven compiler plugin defaults to a lower version -->
               <maven.compiler.source>1.7</maven.compiler.source>
               <maven.compiler.target>1.7</maven.compiler.target>
             </properties>
             <dependencies>
               <dependency>
                 <groupId>org.tensorflow</groupId>
                 <artifactId>tensorflow</artifactId>
<<<<<<< HEAD
<<<<<<< HEAD
                 <version>1.6.0-rc1</version>
=======
                 <version>1.6.0-rc0</version>
>>>>>>> 943a21fcdc1c48c8e95d872911ad52b13f0c037d
=======
                 <version>1.6.0-rc1</version>
>>>>>>> cef83646
               </dependency>
             </dependencies>
         </project>


  2. Create the source file (`src/main/java/HelloTF.java`):


        import org.tensorflow.Graph;
        import org.tensorflow.Session;
        import org.tensorflow.Tensor;
        import org.tensorflow.TensorFlow;

        public class HelloTF {
          public static void main(String[] args) throws Exception {
            try (Graph g = new Graph()) {
              final String value = "Hello from " + TensorFlow.version();

              // Construct the computation graph with a single operation, a constant
              // named "MyConst" with a value "value".
              try (Tensor t = Tensor.create(value.getBytes("UTF-8"))) {
                // The Java API doesn't yet include convenience functions for adding operations.
                g.opBuilder("Const", "MyConst").setAttr("dtype", t.dataType()).setAttr("value", t).build();
              }

              // Execute the "MyConst" operation in a Session.
              try (Session s = new Session(g);
                   Tensor output = s.runner().fetch("MyConst").run().get(0)) {
                System.out.println(new String(output.bytesValue(), "UTF-8"));
              }
            }
          }
        }


  3. Compile and execute:

     <pre> # Use -q to hide logging from the mvn tool
     <b>mvn -q compile exec:java</b></pre>


The preceding command should output <tt>Hello from <i>version</i></tt>. If it
does, you've successfully set up TensorFlow for Java and are ready to use it in
Maven projects. If not, check
[Stack Overflow](http://stackoverflow.com/questions/tagged/tensorflow)
for possible solutions.  You can skip reading the rest of this document.

### GPU support

If your Linux system has an NVIDIA® GPU and your TensorFlow Java program
requires GPU acceleration, then add the following to the project's `pom.xml`
instead:

```xml
<dependency>
  <groupId>org.tensorflow</groupId>
  <artifactId>libtensorflow</artifactId>
<<<<<<< HEAD
<<<<<<< HEAD
  <version>1.6.0-rc1</version>
=======
  <version>1.6.0-rc0</version>
>>>>>>> 943a21fcdc1c48c8e95d872911ad52b13f0c037d
=======
  <version>1.6.0-rc1</version>
>>>>>>> cef83646
</dependency>
<dependency>
  <groupId>org.tensorflow</groupId>
  <artifactId>libtensorflow_jni_gpu</artifactId>
<<<<<<< HEAD
<<<<<<< HEAD
  <version>1.6.0-rc1</version>
=======
  <version>1.6.0-rc0</version>
>>>>>>> 943a21fcdc1c48c8e95d872911ad52b13f0c037d
=======
  <version>1.6.0-rc1</version>
>>>>>>> cef83646
</dependency>
```

GPU acceleration is available via Maven only for Linux and only if your system
meets the
@{$install_linux#determine_which_tensorflow_to_install$requirements for GPU}.

## Using TensorFlow with JDK

This section describes how to use TensorFlow using the `java` and `javac`
commands from a JDK installation. If your project uses Apache Maven, then
refer to the simpler instructions above instead.

### Install on Linux or macOS

Take the following steps to install TensorFlow for Java on Linux or macOS:

  1. Download
<<<<<<< HEAD
<<<<<<< HEAD
     [libtensorflow.jar](https://storage.googleapis.com/tensorflow/libtensorflow/libtensorflow-1.6.0-rc1.jar),
=======
     [libtensorflow.jar](https://storage.googleapis.com/tensorflow/libtensorflow/libtensorflow-1.6.0-rc0.jar),
>>>>>>> 943a21fcdc1c48c8e95d872911ad52b13f0c037d
=======
     [libtensorflow.jar](https://storage.googleapis.com/tensorflow/libtensorflow/libtensorflow-1.6.0-rc1.jar),
>>>>>>> cef83646
     which is the TensorFlow Java Archive (JAR).

  2. Decide whether you will run TensorFlow for Java on CPU(s) only or with
     the help of GPU(s). To help you decide, read the section entitled
     "Determine which TensorFlow to install" in one of the following guides:

     * @{$install_linux#determine_which_tensorflow_to_install$Installing TensorFlow on Linux}
     * @{$install_mac#determine_which_tensorflow_to_install$Installing TensorFlow on macOS}

  3. Download and extract the appropriate Java Native Interface (JNI)
     file for your operating system and processor support by running the
     following shell commands:


         TF_TYPE="cpu" # Default processor is CPU. If you want GPU, set to "gpu"
         OS=$(uname -s | tr '[:upper:]' '[:lower:]')
         mkdir -p ./jni
         curl -L \
<<<<<<< HEAD
<<<<<<< HEAD
           "https://storage.googleapis.com/tensorflow/libtensorflow/libtensorflow_jni-${TF_TYPE}-${OS}-x86_64-1.6.0-rc1.tar.gz" |
=======
           "https://storage.googleapis.com/tensorflow/libtensorflow/libtensorflow_jni-${TF_TYPE}-${OS}-x86_64-1.6.0-rc0.tar.gz" |
>>>>>>> 943a21fcdc1c48c8e95d872911ad52b13f0c037d
=======
           "https://storage.googleapis.com/tensorflow/libtensorflow/libtensorflow_jni-${TF_TYPE}-${OS}-x86_64-1.6.0-rc1.tar.gz" |
>>>>>>> cef83646
           tar -xz -C ./jni

### Install on Windows

Take the following steps to install TensorFlow for Java on Windows:

  1. Download
<<<<<<< HEAD
<<<<<<< HEAD
     [libtensorflow.jar](https://storage.googleapis.com/tensorflow/libtensorflow/libtensorflow-1.6.0-rc1.jar),
     which is the TensorFlow Java Archive (JAR).
  2. Download the following Java Native Interface (JNI) file appropriate for
     [TensorFlow for Java on Windows](https://storage.googleapis.com/tensorflow/libtensorflow/libtensorflow_jni-cpu-windows-x86_64-1.6.0-rc1.zip).
=======
     [libtensorflow.jar](https://storage.googleapis.com/tensorflow/libtensorflow/libtensorflow-1.6.0-rc0.jar),
     which is the TensorFlow Java Archive (JAR).
  2. Download the following Java Native Interface (JNI) file appropriate for
     [TensorFlow for Java on Windows](https://storage.googleapis.com/tensorflow/libtensorflow/libtensorflow_jni-cpu-windows-x86_64-1.6.0-rc0.zip).
>>>>>>> 943a21fcdc1c48c8e95d872911ad52b13f0c037d
=======
     [libtensorflow.jar](https://storage.googleapis.com/tensorflow/libtensorflow/libtensorflow-1.6.0-rc1.jar),
     which is the TensorFlow Java Archive (JAR).
  2. Download the following Java Native Interface (JNI) file appropriate for
     [TensorFlow for Java on Windows](https://storage.googleapis.com/tensorflow/libtensorflow/libtensorflow_jni-cpu-windows-x86_64-1.6.0-rc1.zip).
>>>>>>> cef83646
  3. Extract this .zip file.



### Validate the installation

After installing TensorFlow for Java, validate your installation by entering
the following code into a file named `HelloTF.java`:

```java
import org.tensorflow.Graph;
import org.tensorflow.Session;
import org.tensorflow.Tensor;
import org.tensorflow.TensorFlow;

public class HelloTF {
  public static void main(String[] args) throws Exception {
    try (Graph g = new Graph()) {
      final String value = "Hello from " + TensorFlow.version();

      // Construct the computation graph with a single operation, a constant
      // named "MyConst" with a value "value".
      try (Tensor t = Tensor.create(value.getBytes("UTF-8"))) {
        // The Java API doesn't yet include convenience functions for adding operations.
        g.opBuilder("Const", "MyConst").setAttr("dtype", t.dataType()).setAttr("value", t).build();
      }

      // Execute the "MyConst" operation in a Session.
      try (Session s = new Session(g);
           Tensor output = s.runner().fetch("MyConst").run().get(0)) {
        System.out.println(new String(output.bytesValue(), "UTF-8"));
      }
    }
  }
}
```

And use the instructions below to compile and run `HelloTF.java`.


### Compiling

When compiling a Java program that uses TensorFlow, the downloaded `.jar`
must be part of your `classpath`. For example, you can include the
downloaded `.jar` in your `classpath` by using the `-cp` compilation flag
as follows:

<<<<<<< HEAD
<<<<<<< HEAD
<pre><b>javac -cp libtensorflow-1.6.0-rc1.jar HelloTF.java</b></pre>
=======
<pre><b>javac -cp libtensorflow-1.6.0-rc0.jar HelloTF.java</b></pre>
>>>>>>> 943a21fcdc1c48c8e95d872911ad52b13f0c037d
=======
<pre><b>javac -cp libtensorflow-1.6.0-rc1.jar HelloTF.java</b></pre>
>>>>>>> cef83646


### Running

To execute a Java program that depends on TensorFlow, ensure that the following
two files are available to the JVM:

  * the downloaded `.jar` file
  * the extracted JNI library

For example, the following command line executes the `HelloTF` program on Linux
and macOS X:

<<<<<<< HEAD
<<<<<<< HEAD
<pre><b>java -cp libtensorflow-1.6.0-rc1.jar:. -Djava.library.path=./jni HelloTF</b></pre>

And the following command line executes the `HelloTF` program on Windows:

<pre><b>java -cp libtensorflow-1.6.0-rc1.jar;. -Djava.library.path=jni HelloTF</b></pre>
=======
<pre><b>java -cp libtensorflow-1.6.0-rc0.jar:. -Djava.library.path=./jni HelloTF</b></pre>

And the following command line executes the `HelloTF` program on Windows:

<pre><b>java -cp libtensorflow-1.6.0-rc0.jar;. -Djava.library.path=jni HelloTF</b></pre>
>>>>>>> 943a21fcdc1c48c8e95d872911ad52b13f0c037d
=======
<pre><b>java -cp libtensorflow-1.6.0-rc1.jar:. -Djava.library.path=./jni HelloTF</b></pre>

And the following command line executes the `HelloTF` program on Windows:

<pre><b>java -cp libtensorflow-1.6.0-rc1.jar;. -Djava.library.path=jni HelloTF</b></pre>d
>>>>>>> cef83646

If the program prints <tt>Hello from <i>version</i></tt>, you've successfully
installed TensorFlow for Java and are ready to use the API.  If the program
outputs something else, check
[Stack Overflow](http://stackoverflow.com/questions/tagged/tensorflow) for
possible solutions.


### Advanced Example

For a more sophisticated example, see
[LabelImage.java](https://www.tensorflow.org/code/tensorflow/java/src/main/java/org/tensorflow/examples/LabelImage.java),
which recognizes objects in an image.


## Building from source code

TensorFlow is open-source. You may build TensorFlow for Java from the
TensorFlow source code by following the instructions in a
[separate document](https://github.com/tensorflow/tensorflow/blob/master/tensorflow/java/README.md).<|MERGE_RESOLUTION|>--- conflicted
+++ resolved
@@ -65,15 +65,7 @@
                <dependency>
                  <groupId>org.tensorflow</groupId>
                  <artifactId>tensorflow</artifactId>
-<<<<<<< HEAD
-<<<<<<< HEAD
                  <version>1.6.0-rc1</version>
-=======
-                 <version>1.6.0-rc0</version>
->>>>>>> 943a21fcdc1c48c8e95d872911ad52b13f0c037d
-=======
-                 <version>1.6.0-rc1</version>
->>>>>>> cef83646
                </dependency>
              </dependencies>
          </project>
@@ -131,28 +123,12 @@
 <dependency>
   <groupId>org.tensorflow</groupId>
   <artifactId>libtensorflow</artifactId>
-<<<<<<< HEAD
-<<<<<<< HEAD
   <version>1.6.0-rc1</version>
-=======
-  <version>1.6.0-rc0</version>
->>>>>>> 943a21fcdc1c48c8e95d872911ad52b13f0c037d
-=======
-  <version>1.6.0-rc1</version>
->>>>>>> cef83646
 </dependency>
 <dependency>
   <groupId>org.tensorflow</groupId>
   <artifactId>libtensorflow_jni_gpu</artifactId>
-<<<<<<< HEAD
-<<<<<<< HEAD
   <version>1.6.0-rc1</version>
-=======
-  <version>1.6.0-rc0</version>
->>>>>>> 943a21fcdc1c48c8e95d872911ad52b13f0c037d
-=======
-  <version>1.6.0-rc1</version>
->>>>>>> cef83646
 </dependency>
 ```
 
@@ -171,15 +147,7 @@
 Take the following steps to install TensorFlow for Java on Linux or macOS:
 
   1. Download
-<<<<<<< HEAD
-<<<<<<< HEAD
      [libtensorflow.jar](https://storage.googleapis.com/tensorflow/libtensorflow/libtensorflow-1.6.0-rc1.jar),
-=======
-     [libtensorflow.jar](https://storage.googleapis.com/tensorflow/libtensorflow/libtensorflow-1.6.0-rc0.jar),
->>>>>>> 943a21fcdc1c48c8e95d872911ad52b13f0c037d
-=======
-     [libtensorflow.jar](https://storage.googleapis.com/tensorflow/libtensorflow/libtensorflow-1.6.0-rc1.jar),
->>>>>>> cef83646
      which is the TensorFlow Java Archive (JAR).
 
   2. Decide whether you will run TensorFlow for Java on CPU(s) only or with
@@ -198,15 +166,7 @@
          OS=$(uname -s | tr '[:upper:]' '[:lower:]')
          mkdir -p ./jni
          curl -L \
-<<<<<<< HEAD
-<<<<<<< HEAD
            "https://storage.googleapis.com/tensorflow/libtensorflow/libtensorflow_jni-${TF_TYPE}-${OS}-x86_64-1.6.0-rc1.tar.gz" |
-=======
-           "https://storage.googleapis.com/tensorflow/libtensorflow/libtensorflow_jni-${TF_TYPE}-${OS}-x86_64-1.6.0-rc0.tar.gz" |
->>>>>>> 943a21fcdc1c48c8e95d872911ad52b13f0c037d
-=======
-           "https://storage.googleapis.com/tensorflow/libtensorflow/libtensorflow_jni-${TF_TYPE}-${OS}-x86_64-1.6.0-rc1.tar.gz" |
->>>>>>> cef83646
            tar -xz -C ./jni
 
 ### Install on Windows
@@ -214,24 +174,10 @@
 Take the following steps to install TensorFlow for Java on Windows:
 
   1. Download
-<<<<<<< HEAD
-<<<<<<< HEAD
      [libtensorflow.jar](https://storage.googleapis.com/tensorflow/libtensorflow/libtensorflow-1.6.0-rc1.jar),
      which is the TensorFlow Java Archive (JAR).
   2. Download the following Java Native Interface (JNI) file appropriate for
      [TensorFlow for Java on Windows](https://storage.googleapis.com/tensorflow/libtensorflow/libtensorflow_jni-cpu-windows-x86_64-1.6.0-rc1.zip).
-=======
-     [libtensorflow.jar](https://storage.googleapis.com/tensorflow/libtensorflow/libtensorflow-1.6.0-rc0.jar),
-     which is the TensorFlow Java Archive (JAR).
-  2. Download the following Java Native Interface (JNI) file appropriate for
-     [TensorFlow for Java on Windows](https://storage.googleapis.com/tensorflow/libtensorflow/libtensorflow_jni-cpu-windows-x86_64-1.6.0-rc0.zip).
->>>>>>> 943a21fcdc1c48c8e95d872911ad52b13f0c037d
-=======
-     [libtensorflow.jar](https://storage.googleapis.com/tensorflow/libtensorflow/libtensorflow-1.6.0-rc1.jar),
-     which is the TensorFlow Java Archive (JAR).
-  2. Download the following Java Native Interface (JNI) file appropriate for
-     [TensorFlow for Java on Windows](https://storage.googleapis.com/tensorflow/libtensorflow/libtensorflow_jni-cpu-windows-x86_64-1.6.0-rc1.zip).
->>>>>>> cef83646
   3. Extract this .zip file.
 
 
@@ -279,15 +225,7 @@
 downloaded `.jar` in your `classpath` by using the `-cp` compilation flag
 as follows:
 
-<<<<<<< HEAD
-<<<<<<< HEAD
 <pre><b>javac -cp libtensorflow-1.6.0-rc1.jar HelloTF.java</b></pre>
-=======
-<pre><b>javac -cp libtensorflow-1.6.0-rc0.jar HelloTF.java</b></pre>
->>>>>>> 943a21fcdc1c48c8e95d872911ad52b13f0c037d
-=======
-<pre><b>javac -cp libtensorflow-1.6.0-rc1.jar HelloTF.java</b></pre>
->>>>>>> cef83646
 
 
 ### Running
@@ -301,27 +239,11 @@
 For example, the following command line executes the `HelloTF` program on Linux
 and macOS X:
 
-<<<<<<< HEAD
-<<<<<<< HEAD
 <pre><b>java -cp libtensorflow-1.6.0-rc1.jar:. -Djava.library.path=./jni HelloTF</b></pre>
 
 And the following command line executes the `HelloTF` program on Windows:
 
-<pre><b>java -cp libtensorflow-1.6.0-rc1.jar;. -Djava.library.path=jni HelloTF</b></pre>
-=======
-<pre><b>java -cp libtensorflow-1.6.0-rc0.jar:. -Djava.library.path=./jni HelloTF</b></pre>
-
-And the following command line executes the `HelloTF` program on Windows:
-
-<pre><b>java -cp libtensorflow-1.6.0-rc0.jar;. -Djava.library.path=jni HelloTF</b></pre>
->>>>>>> 943a21fcdc1c48c8e95d872911ad52b13f0c037d
-=======
-<pre><b>java -cp libtensorflow-1.6.0-rc1.jar:. -Djava.library.path=./jni HelloTF</b></pre>
-
-And the following command line executes the `HelloTF` program on Windows:
-
 <pre><b>java -cp libtensorflow-1.6.0-rc1.jar;. -Djava.library.path=jni HelloTF</b></pre>d
->>>>>>> cef83646
 
 If the program prints <tt>Hello from <i>version</i></tt>, you've successfully
 installed TensorFlow for Java and are ready to use the API.  If the program
