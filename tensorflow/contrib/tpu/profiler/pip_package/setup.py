# Copyright 2017 The TensorFlow Authors. All Rights Reserved.
#
# Licensed under the Apache License, Version 2.0 (the "License");
# you may not use this file except in compliance with the License.
# You may obtain a copy of the License at
#
#     http://www.apache.org/licenses/LICENSE-2.0
#
# Unless required by applicable law or agreed to in writing, software
# distributed under the License is distributed on an "AS IS" BASIS,
# WITHOUT WARRANTIES OR CONDITIONS OF ANY KIND, either express or implied.
# See the License for the specific language governing permissions and
# limitations under the License.
# =============================================================================
"""Cloud TPU profiler package."""

from __future__ import absolute_import
from __future__ import division
from __future__ import print_function

from setuptools import setup

<<<<<<< HEAD
_VERSION = '1.6.0-rc0'
=======
_VERSION = '1.5.0-rc1'
>>>>>>> 78e4ed15

CONSOLE_SCRIPTS = [
    'capture_tpu_profile=cloud_tpu_profiler.main:run_main',
]

setup(
    name='cloud_tpu_profiler',
    version=_VERSION.replace('-', ''),
    description='Trace and profile Cloud TPU performance',
    long_description='Tools for capture TPU profile',
    url='https://www.tensorflow.org/tfrc/',
    author='Google Inc.',
    author_email='opensource@google.com',
    packages=['cloud_tpu_profiler'],
    package_data={
        'cloud_tpu_profiler': ['data/*'],
    },
    entry_points={
        'console_scripts': CONSOLE_SCRIPTS,
    },
    classifiers=[
        # How mature is this project? Common values are
        #   3 - Alpha
        #   4 - Beta
        #   5 - Production/Stable
        'Development Status :: 4 - Beta',
<<<<<<< HEAD
        
=======
>>>>>>> 78e4ed15
        'Intended Audience :: Developers',
        'Intended Audience :: Education',
        'Intended Audience :: Science/Research',
        'License :: OSI Approved :: Apache Software License',
        'Programming Language :: Python :: 2',
        'Programming Language :: Python :: 2.7',
        'Programming Language :: Python :: 3',
        'Programming Language :: Python :: 3.4',
        'Programming Language :: Python :: 3.5',
        'Programming Language :: Python :: 3.6',
        'Topic :: Scientific/Engineering',
        'Topic :: Scientific/Engineering :: Mathematics',
        'Topic :: Scientific/Engineering :: Artificial Intelligence',
        'Topic :: Software Development',
        'Topic :: Software Development :: Libraries',
        'Topic :: Software Development :: Libraries :: Python Modules',
    ],
    license='Apache 2.0',
    keywords='tensorflow performance tpu',
)<|MERGE_RESOLUTION|>--- conflicted
+++ resolved
@@ -20,11 +20,7 @@
 
 from setuptools import setup
 
-<<<<<<< HEAD
 _VERSION = '1.6.0-rc0'
-=======
-_VERSION = '1.5.0-rc1'
->>>>>>> 78e4ed15
 
 CONSOLE_SCRIPTS = [
     'capture_tpu_profile=cloud_tpu_profiler.main:run_main',
@@ -51,10 +47,6 @@
         #   4 - Beta
         #   5 - Production/Stable
         'Development Status :: 4 - Beta',
-<<<<<<< HEAD
-        
-=======
->>>>>>> 78e4ed15
         'Intended Audience :: Developers',
         'Intended Audience :: Education',
         'Intended Audience :: Science/Research',
